--- conflicted
+++ resolved
@@ -1,16 +1,16 @@
 # Version *next* (not yet released)
 
-<<<<<<< HEAD
+
 
 # Version 1.1.0 (2019 Oct ?)
 - Add support for transfers with globus.
-=======
+
+
 # Version 1.0.3 (2019 Oct 22)
 
 - Make background tasks work in python3. For now this comes at the
   expense of multiple background worker threads.
 - Fix distribution so server works from system-wide installation.
->>>>>>> 2d4164b6
 
 
 # Version 1.0.2 (2019 Oct 6)
